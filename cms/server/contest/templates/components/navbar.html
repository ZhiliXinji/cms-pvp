--- conflicted
+++ resolved
@@ -1,11 +1,6 @@
 <header id="navigation_bar" class="navbar navbar-expand-lg sticky-top border-bottom shadow-sm">
-<<<<<<< HEAD
-    <nav class="container-xxl extra-large d-flex justify-content-between">
-        <a class="navbar-brand" href="{{ contest_url() }}">{{ contest.description }}</a>
-=======
     <nav class="container-xxl extra-large d-flex justify-content-between px-4">
         <a class="navbar-brand text-center" href="{{ contest_url() }}">{{ contest.description }}</a>
->>>>>>> 30b49182
         <div class="d-inline-flex align-items-center me-2">
 {% if participation is defined %}
             <span class="navbar-text me-2">
