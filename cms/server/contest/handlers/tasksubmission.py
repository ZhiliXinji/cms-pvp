#!/usr/bin/env python3

# Contest Management System - http://cms-dev.github.io/
# Copyright © 2010-2014 Giovanni Mascellani <mascellani@poisson.phc.unipi.it>
# Copyright © 2010-2018 Stefano Maggiolo <s.maggiolo@gmail.com>
# Copyright © 2010-2012 Matteo Boscariol <boscarim@hotmail.com>
# Copyright © 2012-2016 Luca Wehrstedt <luca.wehrstedt@gmail.com>
# Copyright © 2013 Bernard Blackham <bernard@largestprime.net>
# Copyright © 2014 Artem Iglikov <artem.iglikov@gmail.com>
# Copyright © 2014 Fabian Gundlach <320pointsguy@gmail.com>
# Copyright © 2015-2016 William Di Luigi <williamdiluigi@gmail.com>
# Copyright © 2016 Myungwoo Chun <mc.tamaki@gmail.com>
# Copyright © 2016 Amir Keivan Mohtashami <akmohtashami97@gmail.com>
#
# This program is free software: you can redistribute it and/or modify
# it under the terms of the GNU Affero General Public License as
# published by the Free Software Foundation, either version 3 of the
# License, or (at your option) any later version.
#
# This program is distributed in the hope that it will be useful,
# but WITHOUT ANY WARRANTY; without even the implied warranty of
# MERCHANTABILITY or FITNESS FOR A PARTICULAR PURPOSE.  See the
# GNU Affero General Public License for more details.
#
# You should have received a copy of the GNU Affero General Public License
# along with this program.  If not, see <http://www.gnu.org/licenses/>.

"""Submission-related handlers for CWS for a specific task.

"""

import logging
import re

import collections
try:
    collections.MutableMapping
except:
    # Monkey-patch: Tornado 4.5.3 does not work on Python 3.11 by default
    collections.MutableMapping = collections.abc.MutableMapping

try:
    import tornado4.web as tornado_web
except ImportError:
    import tornado.web as tornado_web
from sqlalchemy.orm import joinedload

from cms import config, FEEDBACK_LEVEL_FULL
from cms.db import Submission, SubmissionResult
from cms.grading.languagemanager import get_language
from cms.grading.scoring import task_score
from cms.server import multi_contest
from cms.server.contest.submission import get_submission_count, \
    UnacceptableSubmission, accept_submission
from cms.server.contest.tokening import \
    UnacceptableToken, TokenAlreadyPlayed, accept_token, tokens_available
from cmscommon.crypto import encrypt_number
from cmscommon.mimetypes import get_type_for_file_name
from .contest import ContestHandler, FileHandler
from ..phase_management import actual_phase_required


logger = logging.getLogger(__name__)


# Dummy function to mark translatable strings.
def N_(msgid):
    return msgid


class SubmitHandler(ContestHandler):
    """Handles the received submissions.

    """

    @tornado_web.authenticated
    @actual_phase_required(0, 3)
    @multi_contest
    def post(self, task_name):
        task = self.get_task(task_name)
        if task is None:
            raise tornado_web.HTTPError(404)

        # Only set the official bit when the user can compete and we are not in
        # analysis mode.
        official = self.r_params["actual_phase"] == 0

        query_args = dict()

        try:
            submission = accept_submission(
                self.sql_session, self.service.file_cacher, self.current_user,
                task, self.timestamp, self.request.files,
                self.get_argument("language", None), official)
            self.sql_session.commit()
        except UnacceptableSubmission as e:
            logger.info("Sent error: `%s' - `%s'", e.subject, e.formatted_text)
            self.notify_error(e.subject, e.text, e.text_params)
        else:
            self.service.evaluation_service.new_submission(
                submission_id=submission.id)
            self.notify_success(N_("Submission received"),
                                N_("Your submission has been received "
                                   "and is currently being evaluated."))
            # The argument (encrypted submission id) is not used by CWS
            # (nor it discloses information to the user), but it is
            # useful for automatic testing to obtain the submission id).
            query_args["submission_id"] = \
                encrypt_number(submission.id, config.secret_key)

        self.redirect(self.contest_url("tasks", task.name, "submissions",
                                       **query_args))


class TaskSubmissionsHandler(ContestHandler):
    """Shows the data of a task in the contest.

    """
    @tornado_web.authenticated
    @actual_phase_required(0, 3)
    @multi_contest
    def get(self, task_name):
        participation = self.current_user

        task = self.get_task(task_name)
        if task is None:
            raise tornado_web.HTTPError(404)

        submissions = self.sql_session.query(Submission)\
            .filter(Submission.participation == participation)\
            .filter(Submission.task == task)\
            .options(joinedload(Submission.token))\
            .options(joinedload(Submission.results))\
            .all()

        public_score, is_public_score_partial = task_score(
            participation, task, public=True, rounded=True)
        tokened_score, is_tokened_score_partial = task_score(
            participation, task, only_tokened=True, rounded=True)
        # These two should be the same, anyway.
        is_score_partial = is_public_score_partial or is_tokened_score_partial

        submissions_left_contest = None
        if self.contest.max_submission_number is not None:
            submissions_c = \
                get_submission_count(self.sql_session, participation,
                                     contest=self.contest)
            submissions_left_contest = \
                self.contest.max_submission_number - submissions_c

        submissions_left_task = None
        if task.max_submission_number is not None:
            submissions_left_task = \
                task.max_submission_number - len(submissions)

        submissions_left = submissions_left_contest
        if submissions_left_task is not None and \
            (submissions_left_contest is None or
             submissions_left_contest > submissions_left_task):
            submissions_left = submissions_left_task

        # Make sure we do not show negative value if admins changed
        # the maximum
        if submissions_left is not None:
            submissions_left = max(0, submissions_left)

        tokens_info = tokens_available(participation, task, self.timestamp)

        download_allowed = self.contest.submissions_download_allowed
        self.render("task_submissions.html",
                    task=task, submissions=submissions,
                    public_score=public_score,
                    tokened_score=tokened_score,
                    is_score_partial=is_score_partial,
                    tokens_task=task.token_mode,
                    tokens_info=tokens_info,
                    submissions_left=submissions_left,
                    submissions_download_allowed=download_allowed,
                    **self.r_params)


class SubmissionStatusHandler(ContestHandler):

    STATUS_TEXT = {
        SubmissionResult.COMPILING: N_("Compiling..."),
        SubmissionResult.COMPILATION_FAILED: N_("Compilation failed"),
        SubmissionResult.EVALUATING: N_("Evaluating..."),
        SubmissionResult.SCORING: N_("Scoring..."),
        SubmissionResult.SCORED: N_("Evaluated"),
    }

    refresh_cookie = False

    def add_task_score(self, participation, task, data):
        """Add the task score information to the dict to be returned.

        participation (Participation): user for which we want the score.
        task (Task): task for which we want the score.
        data (dict): where to put the data; all fields will start with "task",
            followed by "public" if referring to the public scores, or
            "tokened" if referring to the total score (always limited to
            tokened submissions); for both public and tokened, the fields are:
            "score" and "score_message"; in addition we have
            "task_is_score_partial" as partial info is the same for both.

        """
        # Just to preload all information required to compute the task score.
        self.sql_session.query(Submission)\
            .filter(Submission.participation == participation)\
            .filter(Submission.task == task)\
            .options(joinedload(Submission.token))\
            .options(joinedload(Submission.results))\
            .all()
        data["task_public_score"], public_score_is_partial = \
            task_score(participation, task, public=True, rounded=True)
        data["task_tokened_score"], tokened_score_is_partial = \
            task_score(participation, task, only_tokened=True, rounded=True)
        # These two should be the same, anyway.
        data["task_score_is_partial"] = \
            public_score_is_partial or tokened_score_is_partial

        score_type = task.active_dataset.score_type_object
        data["task_public_score_message"] = score_type.format_score(
            data["task_public_score"], score_type.max_public_score, None,
            task.score_precision, translation=self.translation)
        data["task_tokened_score_message"] = score_type.format_score(
            data["task_tokened_score"], score_type.max_score, None,
            task.score_precision, translation=self.translation)

    @tornado_web.authenticated
    @actual_phase_required(0, 3)
    @multi_contest
    def get(self, task_name, submission_num):
        task = self.get_task(task_name)
        if task is None:
            raise tornado_web.HTTPError(404)

        submission = self.get_submission(task, submission_num)
        if submission is None:
            raise tornado_web.HTTPError(404)

        sr = submission.get_result(task.active_dataset)

        data = {}

        if sr is None:
            # implicit compiling state while result is not created
            data["status"] = SubmissionResult.COMPILING
        else:
            data["status"] = sr.get_status()

        data["status_text"] = self._(self.STATUS_TEXT[data["status"]])

        # For terminal statuses we add the scores information to the payload.
        if data["status"] == SubmissionResult.COMPILATION_FAILED \
                or data["status"] == SubmissionResult.SCORED:
            self.add_task_score(submission.participation, task, data)

            score_type = task.active_dataset.score_type_object
            if score_type.max_public_score > 0:
                data["max_public_score"] = \
                    round(score_type.max_public_score, task.score_precision)
                if data["status"] == SubmissionResult.SCORED:
                    data["public_score"] = \
                        round(sr.public_score, task.score_precision)
                    data["public_score_message"] = score_type.format_score(
                        sr.public_score, score_type.max_public_score,
                        sr.public_score_details, task.score_precision,
                        translation=self.translation)
<<<<<<< HEAD
            data["max_score"] = \
                round(score_type.max_score, task.score_precision)
            if score_type.max_public_score < score_type.max_score \
                    and (submission.token is not None
                         or self.r_params["actual_phase"] == 3):
                if data["status"] == SubmissionResult.SCORED:
=======
            if score_type.max_public_score < score_type.max_score:
                data["max_score"] = \
                    round(score_type.max_score, task.score_precision)
                if data["status"] == SubmissionResult.SCORED \
                        and (submission.token is not None
                            or self.r_params["actual_phase"] == 3):
>>>>>>> a4f06f2e
                    data["score"] = \
                        round(sr.score, task.score_precision)
                    data["score_message"] = score_type.format_score(
                        sr.score, score_type.max_score,
                        sr.score_details, task.score_precision,
                        translation=self.translation)

        self.write(data)


class SubmissionDetailsHandler(ContestHandler):

    refresh_cookie = False

    @tornado_web.authenticated
    @actual_phase_required(0, 3)
    @multi_contest
    def get(self, task_name, submission_num):
        task = self.get_task(task_name)
        if task is None:
            raise tornado_web.HTTPError(404)

        submission = self.get_submission(task, submission_num)
        if submission is None:
            raise tornado_web.HTTPError(404)

        sr = submission.get_result(task.active_dataset)
        score_type = task.active_dataset.score_type_object

        details = None
        if sr is not None and sr.scored():
            # During analysis mode we show the full feedback regardless of
            # what the task says.
            is_analysis_mode = self.r_params["actual_phase"] == 3
            if submission.tokened() or is_analysis_mode:
                raw_details = sr.score_details
            else:
                raw_details = sr.public_score_details

            if is_analysis_mode:
                feedback_level = FEEDBACK_LEVEL_FULL
            else:
                feedback_level = task.feedback_level

            details = score_type.get_html_details(
                raw_details, feedback_level, translation=self.translation,
                use_bootstrap5=True,
            )

        self.render("submission_details.html", sr=sr, details=details,
                    **self.r_params)


class SubmissionFileHandler(FileHandler):
    """Send back a submission file.

    """
    @tornado_web.authenticated
    @actual_phase_required(0, 3)
    @multi_contest
    def get(self, task_name, submission_num, filename):
        if not self.contest.submissions_download_allowed:
            raise tornado_web.HTTPError(404)

        task = self.get_task(task_name)
        if task is None:
            raise tornado_web.HTTPError(404)

        submission = self.get_submission(task, submission_num)
        if submission is None:
            raise tornado_web.HTTPError(404)

        # The following code assumes that submission.files is a subset
        # of task.submission_format. CWS will always ensure that for new
        # submissions, yet, if the submission_format changes during the
        # competition, this may not hold anymore for old submissions.

        # filename is the name used by the browser, hence is something
        # like 'foo.c' (and the extension is CMS's preferred extension
        # for the language). To retrieve the right file, we need to
        # decode it to 'foo.%l'.
        stored_filename = filename
        if submission.language is not None:
            extension = get_language(submission.language).source_extension
            stored_filename = re.sub(r'%s$' % extension, '.%l', filename)

        if stored_filename not in submission.files:
            raise tornado_web.HTTPError(404)

        digest = submission.files[stored_filename].digest
        self.sql_session.close()

        mimetype = get_type_for_file_name(filename)
        if mimetype is None:
            mimetype = 'application/octet-stream'

        self.fetch(digest, mimetype, filename)


class UseTokenHandler(ContestHandler):
    """Called when the user try to use a token on a submission.

    """
    @tornado_web.authenticated
    @actual_phase_required(0)
    @multi_contest
    def post(self, task_name, submission_num):
        task = self.get_task(task_name)
        if task is None:
            raise tornado_web.HTTPError(404)

        submission = self.get_submission(task, submission_num)
        if submission is None:
            raise tornado_web.HTTPError(404)

        try:
            accept_token(self.sql_session, submission, self.timestamp)
            self.sql_session.commit()
        except UnacceptableToken as e:
            self.notify_error(e.subject, e.text)
        except TokenAlreadyPlayed as e:
            self.notify_warning(e.subject, e.text)
        else:
            # Inform ProxyService and eventually the ranking that the
            # token has been played.
            self.service.proxy_service.submission_tokened(
                submission_id=submission.id)

            logger.info("Token played by user %s on task %s.",
                        self.current_user.user.username, task.name)

            # Add "All ok" notification.
            self.notify_success(N_("Token request received"),
                                N_("Your request has been received "
                                   "and applied to the submission."))

        self.redirect(self.contest_url("tasks", task.name, "submissions"))<|MERGE_RESOLUTION|>--- conflicted
+++ resolved
@@ -267,21 +267,12 @@
                         sr.public_score, score_type.max_public_score,
                         sr.public_score_details, task.score_precision,
                         translation=self.translation)
-<<<<<<< HEAD
-            data["max_score"] = \
-                round(score_type.max_score, task.score_precision)
-            if score_type.max_public_score < score_type.max_score \
-                    and (submission.token is not None
-                         or self.r_params["actual_phase"] == 3):
-                if data["status"] == SubmissionResult.SCORED:
-=======
             if score_type.max_public_score < score_type.max_score:
                 data["max_score"] = \
                     round(score_type.max_score, task.score_precision)
                 if data["status"] == SubmissionResult.SCORED \
                         and (submission.token is not None
                             or self.r_params["actual_phase"] == 3):
->>>>>>> a4f06f2e
                     data["score"] = \
                         round(sr.score, task.score_precision)
                     data["score_message"] = score_type.format_score(
