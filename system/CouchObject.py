#!/usr/bin/python
# -*- coding: utf-8 -*-

import Utils
import couchdb

class CouchObject:
    _to_copy = []
    _to_copy_id_array = []

    def __init__(self, document_type):
        self.document_type = document_type
        self.couch_id = ''

    def get_couch_id(self):
        return self.couch_id

    def to_couch(self):
<<<<<<< HEAD
        db = Utils.get_couchdb_database()
        if self.couch_id == '':
            ht = dict()
        else:
            ht = db[self.couch_id]
=======
        ht = dict()
        ht["document_type"] = self.document_type
>>>>>>> 941e7c75
        for i in self._to_copy:
            if i in self.__dict__:
                ht[i] = self.__dict__[i]
            for i in CouchObject._to_copy_id_array:
                if i in self.__dict__:
                    ht[i] = [j.get_couch_id() for j in self.__dict__[i]]
        if self.couch_id == '':
            self.couch_id = db.create(ht)
        else:
            db[self.couch_id] = ht
        return self.couch_id

if __name__ == "__main__":
    c = CouchObject()
    couch_id = c.to_couch()
    print "Couch ID: %s" % (couch_id)<|MERGE_RESOLUTION|>--- conflicted
+++ resolved
@@ -16,16 +16,12 @@
         return self.couch_id
 
     def to_couch(self):
-<<<<<<< HEAD
         db = Utils.get_couchdb_database()
         if self.couch_id == '':
             ht = dict()
+            ht["document_type"] = self.document_type
         else:
             ht = db[self.couch_id]
-=======
-        ht = dict()
-        ht["document_type"] = self.document_type
->>>>>>> 941e7c75
         for i in self._to_copy:
             if i in self.__dict__:
                 ht[i] = self.__dict__[i]
